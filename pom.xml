--- conflicted
+++ resolved
@@ -44,11 +44,7 @@
             <dependency>
                 <groupId>net.openhft</groupId>
                 <artifactId>lang</artifactId>
-<<<<<<< HEAD
                 <version>6.4.11-SNAPSHOT</version>
-=======
-                <version>6.4.10</version>
->>>>>>> 15ee7367
             </dependency>
 
             <dependency>
