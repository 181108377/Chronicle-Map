package net.openhft.chronicle.map;

import net.openhft.chronicle.hash.ChronicleHashInstanceBuilder;
import net.openhft.chronicle.hash.replication.ReplicationHub;
import net.openhft.chronicle.hash.replication.TcpTransportAndNetworkConfig;
import org.jetbrains.annotations.NotNull;
import org.jetbrains.annotations.Nullable;
import org.slf4j.Logger;
import org.slf4j.LoggerFactory;

import java.io.Closeable;
import java.io.IOException;
import java.util.ArrayList;
import java.util.Map;
import java.util.function.Supplier;

import static java.util.concurrent.TimeUnit.SECONDS;
import static net.openhft.chronicle.map.ChronicleMapBuilder.of;

/**
 * Created by Rob Austin
 */
public class MapWireConnectionHub implements Closeable {

    public static final int MAP_SERVICE = 3;
    private static final Logger LOG = LoggerFactory.getLogger(MapWireHandler.class);
    private final Map<Integer, Replica> channelMap;
    private final ReplicationHub hub;
    private final ArrayList<BytesChronicleMap> bytesChronicleMaps = new ArrayList<>();
    private final ChannelProvider provider;
    private final Supplier<ChronicleHashInstanceBuilder<ChronicleMap<byte[], byte[]>>> mapFactory;
    protected ChronicleMap<String, Integer> channelNameToId;


    public MapWireConnectionHub(
            byte localIdentifier,
            int serverPort) throws IOException {

        // this is used to hold the name to channel id
        final Supplier<ChronicleHashInstanceBuilder<ChronicleMap<String, Integer>>>
                channelNameToIdFactory = () -> of(String.class, Integer.class).instance();

        final TcpTransportAndNetworkConfig tcpConfig = TcpTransportAndNetworkConfig
                .of(serverPort)
                .heartBeatInterval(1, SECONDS);

        hub = ReplicationHub.builder().tcpTransportAndNetwork(tcpConfig).createWithId(localIdentifier);

        channelNameToId = (ChronicleMap) channelNameToIdFactory.get()
                .replicatedViaChannel(hub.createChannel(MAP_SERVICE)).create();

        provider = ChannelProvider.getProvider(hub);
        channelMap = provider.chronicleChannelMap();

        mapFactory = () -> of(byte[].class, byte[].class).instance();


    }


    /**
     * @return the next free channel id
     */
    short getNextFreeChannel() {

        // todo this is a horrible hack, it slow and not processor safe, but was added to get
        // todo something working for now.

        int max = 3;
        for (Integer channel : channelNameToId.values()) {
            max = Math.max(max, channel);
        }

        return (short) (max + 1);

    }

    /**
     * gets the channel id for a name, or creates a new one if this name is not yet assosiated to a
     * channel
     *
     * @param fromName the name of the channel
     * @param builder
     * @return the id associated with this name
     */
    BytesChronicleMap acquireMap(@NotNull final String fromName,
                                 @NotNull final ChronicleHashInstanceBuilder builder)
            throws IOException {

        final Integer channelId = channelNameToId.get(fromName);

        if (channelId != null)
            return bytesMap(channelId);

        final int nextFreeChannel = getNextFreeChannel();
<<<<<<< HEAD
=======
        try {


            builder.replicatedViaChannel(hub.createChannel(nextFreeChannel)).create();
            channelNameToId.put(fromName, nextFreeChannel);

            return bytesMap(nextFreeChannel);

        } catch (IOException e) {
            // todo send this error back to the user in wire
            LOG.error("", e);
            throw e;
        }
>>>>>>> 26ff97a8

        mapFactory.get().replicatedViaChannel(hub.createChannel(nextFreeChannel)).create();
        channelNameToId.put(fromName, nextFreeChannel);

        return bytesMap(nextFreeChannel);

    }


    /**
     * this is used to push the data straight into the entry in memory
     *
     * @param channelId the ID of the map
     * @return a BytesChronicleMap used to update the memory which holds the chronicle map
     */
    @Nullable
    BytesChronicleMap bytesMap(int channelId) {

        final BytesChronicleMap bytesChronicleMap = (channelId < bytesChronicleMaps.size())
                ? bytesChronicleMaps.get(channelId)
                : null;

        if (bytesChronicleMap != null)
            return bytesChronicleMap;

        // grow the array
        for (int i = bytesChronicleMaps.size(); i <= channelId; i++) {
            bytesChronicleMaps.add(null);
        }

        final ReplicatedChronicleMap delegate = map(channelId);
        final BytesChronicleMap element = new BytesChronicleMap(delegate);
        bytesChronicleMaps.set(channelId, element);
        return element;

    }

    /**
     * gets the map for this channel id
     *
     * @param channelId the ID of the map
     * @return the chronicle map with this {@code channelId}
     */
    @NotNull
    private ReplicatedChronicleMap map(int channelId) {

        // todo this cast is a bit of a hack, improve later
        final ReplicatedChronicleMap map =
                (ReplicatedChronicleMap) channelMap.get(channelId);

        if (map != null)
            return map;

        throw new IllegalStateException();
    }

    public void close() throws IOException {
        provider.close();
    }
}<|MERGE_RESOLUTION|>--- conflicted
+++ resolved
@@ -93,28 +93,11 @@
             return bytesMap(channelId);
 
         final int nextFreeChannel = getNextFreeChannel();
-<<<<<<< HEAD
-=======
-        try {
 
-
-            builder.replicatedViaChannel(hub.createChannel(nextFreeChannel)).create();
+            mapFactory.get().replicatedViaChannel(hub.createChannel(nextFreeChannel)).create();
             channelNameToId.put(fromName, nextFreeChannel);
 
             return bytesMap(nextFreeChannel);
-
-        } catch (IOException e) {
-            // todo send this error back to the user in wire
-            LOG.error("", e);
-            throw e;
-        }
->>>>>>> 26ff97a8
-
-        mapFactory.get().replicatedViaChannel(hub.createChannel(nextFreeChannel)).create();
-        channelNameToId.put(fromName, nextFreeChannel);
-
-        return bytesMap(nextFreeChannel);
-
     }
 
 
