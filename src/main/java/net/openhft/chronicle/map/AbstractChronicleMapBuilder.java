--- conflicted
+++ resolved
@@ -439,7 +439,7 @@
     int segmentHeaderSize() {
         int segments = actualSegments();
         // reduce false sharing unless we have a lot of segments.
-        return segments <= 8192 ? 64 : 16;
+        return segments <= 8192 ? 128 : 64;
     }
 
     MultiMapFactory multiMapFactory() {
@@ -940,17 +940,4 @@
         return (int) Math.min(Math.max(2L, entries() >> 10),
                 VanillaChronicleMap.MAX_ENTRY_OVERSIZE_FACTOR);
     }
-<<<<<<< HEAD
-=======
-
-    int segmentHeaderSize() {
-        int segments = actualSegments();
-        // reduce false sharing unless we have a lot of segments.
-        return segments <= 8192 ? 128 : 64;
-    }
-
-    public MultiMapFactory multiMapFactory() {
-        return MultiMapFactory.forCapacity(actualEntriesPerSegment());
-    }
->>>>>>> ec619f4d
 }
