--- conflicted
+++ resolved
@@ -57,28 +57,12 @@
  * ChronicleMapBuilder<Key, Value> builder = ChronicleMapBuilder
  *     .of(Key.class, Value.class)
  *     .entries(100500);
- * <p/>
+ *
  * ChronicleMap<Key, Value> map1 = builder.create();
  * ChronicleMap<Key, Value> map2 = builder.create();}</pre>
  * i. e. created {@code ChronicleMap} instances don't depend on the builder.
- * <p/>
+ *
  * <p>Use static {@link #of(Class, Class)} method to obtain a {@code ChronicleMapBuilder} instance.
-<<<<<<< HEAD
- * <p/>
- * <p>{@code ChronicleMapBuilder} is mutable. Configuration methods mutate the builder and return <i>the
- * builder itself</i> back to support chaining pattern, rather than the builder copies with the corresponding
- * configuration changed. To make an independent configuration, {@linkplain #clone} the builder.
- * <p/>
- * <p>Later in this documentation, "ChronicleMap" means "ChronicleMaps, created by {@code
- * ChronicleMapBuilder}", unless specified different, because theoretically someone might provide {@code
- * ChronicleMap} implementations with completely different properties.
- * <p/>
- * <p>{@code ChronicleMap} ("ChronicleMaps, created by {@code ChronicleMapBuilder}") currently doesn't support
- * resizing. That is why you should <i>always</i> configure {@linkplain #entries(long) number of entries} you
- * are going to insert into the created map <i>at most</i>. See {@link #entries(long)} method documentation
- * for more information on this.
- * <p/>
-=======
  *
  * <p>{@code ChronicleMapBuilder} is mutable, see a note in {@link net.openhft.chronicle.common.ChronicleHashBuilder} interface
  * documentation.
@@ -92,7 +76,6 @@
  * #entries(long) number of entries} you are going to insert into the created map <i>at most</i>.
  * See {@link #entries(long)} method documentation for more information on this.
  *
->>>>>>> 25911b96
  * <p>{@code ChronicleMap} allocates memory by equally sized chunks. This size is called {@linkplain
  * #entrySize(int) entry size}, you are strongly recommended to configure it to achieve least memory
  * consumption and best speed. See {@link #entrySize(int)} method documentation for more information
@@ -199,7 +182,7 @@
 
     /**
      * {@inheritDoc}
-     * <p/>
+     *
      * <p>Example: if keys in your map(s) are English words in {@link String} form, keys size 10
      * (a bit more than average English word length) would be a good choice: <pre>{@code
      * ChronicleMap<String, LongValue> wordFrequencies = ChronicleMapBuilder
@@ -226,7 +209,7 @@
 
     /**
      * {@inheritDoc}
-     * <p/>
+     *
      * <p>For example, if your keys are Git commit hashes:<pre>{@code
      * Map<byte[], String> gitCommitMessagesByHash =
      *     ChronicleMapBuilder.of(byte[].class, String.class)
@@ -247,18 +230,6 @@
     }
 
     /**
-<<<<<<< HEAD
-     * Configures the optimal number of bytes, taken by serialized form of values, put into maps, created by
-     * this builder. If value size is always the same, call {@link #constantValueSizeBySample(Object)} method
-     * instead of this one.
-     * <p/>
-     * <p>If value is a boxed primitive type or {@link Byteable} subclass, i. e. if value size is known
-     * statically, it is automatically accounted and shouldn't be specified by user.
-     * <p/>
-     * <p>If value size varies moderately, specify the size higher than average, but lower than the maximum
-     * possible, to minimize average memory overuse. If value size varies in a wide range, it's better to use
-     * {@linkplain #entrySize(int) entry size} in "chunk" mode and configure it directly.
-=======
      * Configures the optimal number of bytes, taken by serialized form of values, put into maps,
      * created by this builder. If value size is always the same, call {@link
      * #constantValueSizeBySample(Object)} method instead of this one.
@@ -270,7 +241,6 @@
      * maximum possible, to minimize average memory overuse. If value size varies in a wide range,
      * it's better to use {@linkplain #entrySize(int) entry size} in "chunk" mode and configure it
      * directly.
->>>>>>> 25911b96
      *
      * @param valueSize number of bytes, taken by serialized form of values
      * @return this {@code ChronicleMapBuilder} back
@@ -285,17 +255,6 @@
     }
 
     /**
-<<<<<<< HEAD
-     * Configures the constant number of bytes, taken by serialized form of values, put into maps, created by
-     * this builder. This is done by providing the {@code sampleValue}, all values should take the same number
-     * of bytes in serialized form, as this sample object.
-     * <p/>
-     * <p>If values are of boxed primitive type or {@link Byteable} subclass, i. e. if value size is known
-     * statically, it is automatically accounted and this method shouldn't be called.
-     * <p/>
-     * <p>If value size varies, method {@link #valueSize(int)} or {@link #entrySize(int)} should be called
-     * instead of this one.
-=======
      * Configures the constant number of bytes, taken by serialized form of values, put into maps,
      * created by this builder. This is done by providing the {@code sampleValue}, all values should
      * take the same number of bytes in serialized form, as this sample object.
@@ -305,7 +264,6 @@
      *
      * <p>If value size varies, method {@link #valueSize(int)} or {@link #entrySize(int)} should be
      * called instead of this one.
->>>>>>> 25911b96
      *
      * @param sampleValue the sample value
      * @return this builder back
@@ -332,18 +290,8 @@
 
     /**
      * {@inheritDoc}
-     * <p/>
+     *
      * <p>In fully default case you can expect entry size to be about 256 bytes. But it is strongly
-<<<<<<< HEAD
-     * recommended always to configure {@linkplain #keySize(int) key size} and {@linkplain #valueSize(int)
-     * value size}, if they couldn't be derived statically.
-     * <p/>
-     * <p>If entry size is not configured explicitly by calling this method, it is computed based on
-     * {@linkplain #metaDataBytes(int) meta data bytes}, plus {@linkplain #keySize(int) key size}, plus
-     * {@linkplain #valueSize(int) value size}, plus a few bytes required by implementations, with respect to
-     * {@linkplain #entryAndValueAlignment(Alignment) alignment}.
-     * <p/>
-=======
      * recommended always to configure {@linkplain #keySize(int) key size} and {@linkplain
      * #valueSize(int) value size}, if they couldn't be derived statically.
      *
@@ -352,7 +300,6 @@
      * plus {@linkplain #valueSize(int) value size}, plus a few bytes required by implementations,
      * with respect to {@linkplain #entryAndValueAlignment(Alignment) alignment}.
      *
->>>>>>> 25911b96
      * <p>Note that the actual entrySize will be aligned to 4 (default {@linkplain
      * #entryAndValueAlignment(Alignment) entry alignment}). I. e. if you set entry size to 30, the
      * actual entry size will be 32 (30 aligned to 4 bytes). If you don't want entry size to be
@@ -398,19 +345,6 @@
     }
 
     /**
-<<<<<<< HEAD
-     * Configures alignment strategy of address in memory of entries and independently of address in memory of
-     * values within entries in ChronicleMaps, created by this builder.
-     * <p/>
-     * <p>Useful when values of the map are updated intensively, particularly fields with volatile access,
-     * because it doesn't work well if the value crosses cache lines. Also, on some (nowadays rare)
-     * architectures any misaligned memory access is more expensive than aligned.
-     * <p/>
-     * <p>Note that {@linkplain #entrySize(int) entry size} will be aligned according to this alignment. I. e.
-     * if you set {@code entrySize(20)} and {@link Alignment#OF_8_BYTES}, actual entry size will be 24 (20
-     * aligned to 8 bytes).
-     * <p/>
-=======
      * Configures alignment strategy of address in memory of entries and independently of address in
      * memory of values within entries in ChronicleMaps, created by this builder.
      *
@@ -422,7 +356,6 @@
      * alignment. I. e. if you set {@code entrySize(20)} and {@link Alignment#OF_8_BYTES}, actual
      * entry size will be 24 (20 aligned to 8 bytes).
      *
->>>>>>> 25911b96
      * <p>Default is {@link Alignment#OF_4_BYTES}.
      *
      * @param alignment the new alignment of the maps constructed by this builder
@@ -505,18 +438,6 @@
     }
 
     /**
-<<<<<<< HEAD
-     * Configures if the maps created by this builder should return {@code null} instead of previous mapped
-     * values on {@link ChronicleMap#put(Object, Object) ChornicleMap.put(key, value)} calls.
-     * <p/>
-     * <p>{@link Map#put(Object, Object) Map.put()} returns the previous value, functionality which is rarely
-     * used but fairly cheap for {@link HashMap}. In the case, for an off heap collection, it has to create a
-     * new object and deserialize the data from off-heap memory. It's expensive for something you probably
-     * don't use.
-     * <p/>
-     * <p>By default, of cause, {@code ChronicleMap} conforms the general {@code Map} contract and returns the
-     * previous mapped value on {@code put()} calls.
-=======
      * Configures if the maps created by this builder should return {@code null} instead of previous
      * mapped values on {@link ChronicleMap#put(Object, Object) ChornicleMap.put(key, value)}
      * calls.
@@ -528,7 +449,6 @@
      *
      * <p>By default, of cause, {@code ChronicleMap} conforms the general {@code Map} contract and
      * returns the previous mapped value on {@code put()} calls.
->>>>>>> 25911b96
      *
      * @param putReturnsNull {@code true} if you want {@link ChronicleMap#put(Object, Object)
      *                       ChronicleMap.put()} to not return the value that was replaced but
@@ -546,15 +466,6 @@
     }
 
     /**
-<<<<<<< HEAD
-     * Configures if the maps created by this builder should return {@code null} instead of the last mapped
-     * value on {@link ChronicleMap#remove(Object) ChronicleMap.remove(key)} calls.
-     * <p/>
-     * <p>{@link Map#remove(Object) Map.remove()} returns the previous value, functionality which is rarely
-     * used but fairly cheap for {@link HashMap}. In the case, for an off heap collection, it has to create a
-     * new object and deserialize the data from off-heap memory. It's expensive for something you probably
-     * don't use.
-=======
      * Configures if the maps created by this builder should return {@code null} instead of the last
      * mapped value on {@link ChronicleMap#remove(Object) ChronicleMap.remove(key)} calls.
      *
@@ -562,7 +473,6 @@
      * rarely used but fairly cheap for {@link HashMap}. In the case, for an off heap collection, it
      * has to create a new object and deserialize the data from off-heap memory. It's expensive for
      * something you probably don't use.
->>>>>>> 25911b96
      *
      * @param removeReturnsNull {@code true} if you want {@link ChronicleMap#remove(Object)
      *                          ChronicleMap.remove()} to not return the value of the removed entry
@@ -798,15 +708,6 @@
     }
 
     /**
-<<<<<<< HEAD
-     * Specifies the value to be put for each key queried in {@link ChronicleMap#get get()} and {@link
-     * ChronicleMap#getUsing(Object, Object) getUsing()} methods, if the key is absent in the map. Then this
-     * default value is returned from query method.
-     * <p/>
-     * <p>Setting default value to {@code null} is interpreted as map shouldn't put any default value for
-     * absent keys. This is by default.
-     * <p/>
-=======
      * Specifies the value to be put for each key queried in {@link ChronicleMap#get get()} and
      * {@link ChronicleMap#getUsing(Object, Object) getUsing()} methods, if the key is absent in the
      * map. Then this default value is returned from query method.
@@ -814,7 +715,6 @@
      * <p>Setting default value to {@code null} is interpreted as map shouldn't put any default
      * value for absent keys. This is by default.
      *
->>>>>>> 25911b96
      * <p>This configuration overrides any previous {@link #defaultValueProvider(DefaultValueProvider)}
      * configuration to this {@code ChronicleMapBuilder}.
      *
@@ -829,15 +729,6 @@
     }
 
     /**
-<<<<<<< HEAD
-     * Specifies the function to obtain a value for the key during {@link ChronicleMap#get get()} and {@link
-     * ChronicleMap#getUsing(Object, Object) getUsing()} calls, if the key is absent in the map. If the
-     * obtained value is non-null, it is put for the key in the map and then returned from current {@code
-     * get()} or {@code getUsing()} call.
-     * <p/>
-     * <p>This configuration overrides any previous {@link #defaultValue(Object)} configuration to this {@code
-     * ChronicleMapBuilder}.
-=======
      * Specifies the function to obtain a value for the key during {@link ChronicleMap#get get()}
      * and {@link ChronicleMap#getUsing(Object, Object) getUsing()} calls, if the key is absent in
      * the map. If the obtained value is non-null, it is put for the key in the map and then
@@ -845,7 +736,6 @@
      *
      * <p>This configuration overrides any previous {@link #defaultValue(Object)} configuration to
      * this {@code ChronicleMapBuilder}.
->>>>>>> 25911b96
      *
      * @param defaultValueProvider the strategy to obtain a default value by the absent key
      * @return this builder object back
@@ -969,7 +859,7 @@
         keyBuilder.objectSerializer(objectSerializer());
         valueBuilder.objectSerializer(objectSerializer());
 
-        long maxSize = (long) entrySize() * figureBufferAllocationFactor();
+        int maxSize = entrySize() * figureBufferAllocationFactor();
         keyBuilder.maxSize(maxSize);
         valueBuilder.maxSize(maxSize);
 
