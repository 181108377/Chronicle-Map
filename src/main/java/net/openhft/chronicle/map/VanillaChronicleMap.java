--- conflicted
+++ resolved
@@ -1354,7 +1354,7 @@
 
         @Override
         public boolean startsWith(Void interop, Bytes bytes, Bytes value) {
-            return BytesBytesInterop.INSTANCE.startsWith(bytes, value);
+            return bytes.startsWith(value);
         }
 
         @Override
@@ -2174,6 +2174,7 @@
                 SearchState searchState = segmentState.searchState;
                 hashLookup.startSearch(hash2, searchState);
                 MultiStoreBytes entry = segmentState.tmpBytes;
+                boolean hasValueChanged = false;
                 for (long pos; (pos = hashLookup.nextPos(searchState)) >= 0L; ) {
                     long offset = offsetFromPos(pos);
                     reuse(entry, offset);
@@ -2210,19 +2211,12 @@
                     // put callbacks
                     boolean hasValueChanged = updateResult != UpdateResult.UNCHANGED;
                     onPutMaybeRemote(segmentState.pos, false);
-<<<<<<< HEAD
                     if (bytesEventListener != null)
                         bytesEventListener.onPut(entry, 0L, metaDataBytes, valueSizePos, false,
                                 false, hasValueChanged,
                                 segmentState.identifier, (byte) 0,
                                 segmentState.timestamp, 0
                         );
-=======
-                    if (bytesEventListener != null) {
-                        bytesEventListener.onPut(entry, 0L, metaDataBytes, valueSizePos, false,
-                                false, hasValueChanged);
-                    }
->>>>>>> d0dc6677
                     if (eventListener != null) {
                         eventListener.onPut(toKey.toInstance(copies, key, keySize),
                                 toValue.toInstance(copies, value, valueSize), null, false,
@@ -2246,14 +2240,10 @@
                     byte replacedIdentifier = 0;
                     long replacedTimeStamp = 0;
                     bytesEventListener.onPut(entry, 0L, metaDataBytes,
-<<<<<<< HEAD
                             segmentState.valueSizePos, true, false, true,
                             segmentState.identifier, replacedIdentifier,
                             segmentState.timestamp, replacedTimeStamp);
                 }
-=======
-                            segmentState.valueSizePos, true, false, true);
->>>>>>> d0dc6677
                 if (eventListener != null) {
                     byte replacedIdentifier = 0;
                     long replacedTimeStamp = 0;
@@ -2343,12 +2333,8 @@
             onPut(this, segmentState.pos);
             if (bytesEventListener != null)
                 bytesEventListener.onPut(entry, 0L, metaDataBytes,
-<<<<<<< HEAD
-                        segmentState.valueSizePos, true, false, hasValueChanged,
+                        segmentState.valueSizePos, true, false, true,
                         segmentState.identifier, (byte) 0, segmentState.timestamp, 0);
-=======
-                        segmentState.valueSizePos, true, false, true);
->>>>>>> d0dc6677
             if (eventListener != null)
                 eventListener.onPut(toKey.toInstance(copies, key, keySize),
                         toValue.toInstance(copies, value, valueSize), null, false, true, true,
@@ -2413,10 +2399,7 @@
             // put callbacks
             onPutMaybeRemote(segmentState.pos, remote);
             if (bytesEventListener != null)
-                bytesEventListener.onPut(entry, 0L, metaDataBytes, valueSizePos, false, remote,
-                        hasValueChanged,
-                        segmentState.identifier, replacedIdentifier,
-                        segmentState.timestamp, replacedTimestamp);
+                bytesEventListener.onPut(entry, 0L, metaDataBytes, valueSizePos, false, remote, hasValueChanged);
             if (eventListener != null) {
                 eventListener.onPut(toKey.toInstance(copies, key, keySize),
                         toValue.toInstance(copies, value, valueSize), prevValueInstance, remote,
@@ -2662,9 +2645,7 @@
             // remove callbacks
             onRemoveMaybeRemote(pos, remote);
             if (bytesEventListener != null)
-                bytesEventListener.onRemove(entry, 0L, metaDataBytes, valueSizePos, remote,
-                        segmentState.identifier, replacedIdentifier,
-                        segmentState.timestamp, replacedTimestamp);
+                bytesEventListener.onRemove(entry, 0L, metaDataBytes, valueSizePos, remote);
             if (eventListener != null) {
                 V removedValueForEventListener =
                         toValue.toInstance(copies, removedValue, valueSize);
@@ -2819,10 +2800,7 @@
             onPut(this, segmentState.pos);
             if (bytesEventListener != null) {
                 long keyPos = metaDataBytes;
-                bytesEventListener.onPut(entry, 0L, keyPos, segmentState.valueSizePos, true,
-                        false, hasValueChanged,
-                        segmentState.identifier, replacedIdentifier,
-                        segmentState.timestamp, replacedTimestamp);
+                bytesEventListener.onPut(entry, 0L, keyPos, segmentState.valueSizePos, true, false, hasValueChanged);
             }
             if (eventListener != null)
                 eventListener.onPut(toKey.toInstance(copies, key, keySize),
